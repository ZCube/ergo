// Copyright (c) 2012-2014 Jeremy Latt
// Copyright (c) 2014-2015 Edmund Huber
// Copyright (c) 2016-2017 Daniel Oaks <daniel@danieloaks.net>
// released under the MIT license

package irc

import (
	"fmt"
	"net"
	"runtime/debug"
	"strconv"
	"strings"
	"sync"
	"sync/atomic"
	"time"

	"github.com/goshuirc/irc-go/ircfmt"
	"github.com/goshuirc/irc-go/ircmsg"
	ident "github.com/oragono/go-ident"
	"github.com/oragono/oragono/irc/caps"
	"github.com/oragono/oragono/irc/connection_limits"
	"github.com/oragono/oragono/irc/history"
	"github.com/oragono/oragono/irc/modes"
	"github.com/oragono/oragono/irc/sno"
	"github.com/oragono/oragono/irc/utils"
)

const (
	// IdentTimeoutSeconds is how many seconds before our ident (username) check times out.
	IdentTimeoutSeconds  = 1.5
	IRCv3TimestampFormat = "2006-01-02T15:04:05.000Z"
)

// ResumeDetails is a place to stash data at various stages of
// the resume process: when handling the RESUME command itself,
// when completing the registration, and when rejoining channels.
type ResumeDetails struct {
	PresentedToken    string
	Timestamp         time.Time
	HistoryIncomplete bool
}

// Client is an IRC client.
type Client struct {
	account            string
	accountName        string // display name of the account: uncasefolded, '*' if not logged in
	accountSettings    AccountSettings
	atime              time.Time
	away               bool
	awayMessage        string
	brbTimer           BrbTimer
	certfp             string
	channels           ChannelSet
	ctime              time.Time
	exitedSnomaskSent  bool
	flags              modes.ModeSet
	hostname           string
	invitedTo          map[string]bool
	isTor              bool
	languages          []string
	loginThrottle      connection_limits.GenericThrottle
	nick               string
	nickCasefolded     string
	nickMaskCasefolded string
	nickMaskString     string // cache for nickmask string since it's used with lots of replies
	nickTimer          NickTimer
	oper               *Oper
	preregNick         string
	proxiedIP          net.IP // actual remote IP if using the PROXY protocol
	rawHostname        string
	cloakedHostname    string
	realname           string
	realIP             net.IP
	registered         bool
	resumeID           string
	saslInProgress     bool
	saslMechanism      string
	saslValue          string
	sentPassCommand    bool
	server             *Server
	skeleton           string
	sessions           []*Session
	stateMutex         sync.RWMutex // tier 1
	username           string
	vhost              string
	history            history.Buffer
}

// Session is an individual client connection to the server (TCP connection
// and associated per-connection data, such as capabilities). There is a
// many-one relationship between sessions and clients.
type Session struct {
	client *Client

	ctime time.Time
	atime time.Time

	socket      *Socket
	realIP      net.IP
	proxiedIP   net.IP
	rawHostname string

	idletimer IdleTimer
	fakelag   Fakelag

	quitMessage string

	capabilities caps.Set
	maxlenRest   uint32
	capState     caps.State
	capVersion   caps.Version

<<<<<<< HEAD
	resumeID      string
	resumeDetails *ResumeDetails
=======
	zncPlaybackTimes *zncPlaybackTimes
>>>>>>> 678c8606
}

// sets the session quit message, if there isn't one already
func (sd *Session) SetQuitMessage(message string) (set bool) {
	if message == "" {
		if sd.quitMessage == "" {
			sd.quitMessage = "Connection closed"
			return true
		} else {
			return false
		}
	} else {
		sd.quitMessage = message
		return true
	}
}

// set the negotiated message length based on session capabilities
func (session *Session) SetMaxlenRest() {
	maxlenRest := 512
	if session.capabilities.Has(caps.MaxLine) {
		maxlenRest = session.client.server.Config().Limits.LineLen.Rest
	}
	atomic.StoreUint32(&session.maxlenRest, uint32(maxlenRest))
}

// allow the negotiated message length limit to be read without locks; this is a convenience
// so that Session.SendRawMessage doesn't have to acquire any Client locks
func (session *Session) MaxlenRest() int {
	return int(atomic.LoadUint32(&session.maxlenRest))
}

// WhoWas is the subset of client details needed to answer a WHOWAS query
type WhoWas struct {
	nick           string
	nickCasefolded string
	username       string
	hostname       string
	realname       string
}

// ClientDetails is a standard set of details about a client
type ClientDetails struct {
	WhoWas

	nickMask           string
	nickMaskCasefolded string
	account            string
	accountName        string
}

// RunClient sets up a new client and runs its goroutine.
func (server *Server) RunClient(conn clientConn) {
	var isBanned bool
	var banMsg string
	var realIP net.IP
	if conn.IsTor {
		realIP = utils.IPv4LoopbackAddress
		isBanned, banMsg = server.checkTorLimits()
	} else {
		realIP = utils.AddrToIP(conn.Conn.RemoteAddr())
		isBanned, banMsg = server.checkBans(realIP)
	}

	if isBanned {
		// this might not show up properly on some clients,
		// but our objective here is just to close the connection out before it has a load impact on us
		conn.Conn.Write([]byte(fmt.Sprintf(errorMsg, banMsg)))
		conn.Conn.Close()
		return
	}

	server.logger.Info("localconnect-ip", fmt.Sprintf("Client connecting from %v", realIP))

	now := time.Now().UTC()
	config := server.Config()
	fullLineLenLimit := ircmsg.MaxlenTagsFromClient + config.Limits.LineLen.Rest
	// give them 1k of grace over the limit:
	socket := NewSocket(conn.Conn, fullLineLenLimit+1024, config.Server.MaxSendQBytes)
	client := &Client{
		atime:     now,
		channels:  make(ChannelSet),
		ctime:     now,
		isTor:     conn.IsTor,
		languages: server.Languages().Default(),
		loginThrottle: connection_limits.GenericThrottle{
			Duration: config.Accounts.LoginThrottling.Duration,
			Limit:    config.Accounts.LoginThrottling.MaxAttempts,
		},
		server:         server,
		accountName:    "*",
		nick:           "*", // * is used until actual nick is given
		nickCasefolded: "*",
		nickMaskString: "*", // * is used until actual nick is given
	}
	client.history.Initialize(config.History.ClientLength)
	client.brbTimer.Initialize(client)
	session := &Session{
		client:     client,
		socket:     socket,
		capVersion: caps.Cap301,
		capState:   caps.NoneState,
		ctime:      now,
		atime:      now,
		realIP:     realIP,
	}
	session.SetMaxlenRest()
	client.sessions = []*Session{session}

	if conn.IsTLS {
		client.SetMode(modes.TLS, true)
		// error is not useful to us here anyways so we can ignore it
		client.certfp, _ = socket.CertFP()
	}

	if conn.IsTor {
		client.SetMode(modes.TLS, true)
		// cover up details of the tor proxying infrastructure (not a user privacy concern,
		// but a hardening measure):
		session.proxiedIP = utils.IPv4LoopbackAddress
		session.rawHostname = config.Server.TorListeners.Vhost
	} else {
		// set the hostname for this client (may be overridden later by PROXY or WEBIRC)
		session.rawHostname = utils.LookupHostname(session.realIP.String())
		client.cloakedHostname = config.Server.Cloaks.ComputeCloak(session.realIP)
		remoteAddr := conn.Conn.RemoteAddr()
		if utils.AddrIsLocal(remoteAddr) {
			// treat local connections as secure (may be overridden later by WEBIRC)
			client.SetMode(modes.TLS, true)
		}
		if config.Server.CheckIdent && !utils.AddrIsUnix(remoteAddr) {
			client.doIdentLookup(conn.Conn)
		}
	}
	client.realIP = session.realIP
	client.rawHostname = session.rawHostname
	client.proxiedIP = session.proxiedIP

	client.run(session)
}

func (client *Client) doIdentLookup(conn net.Conn) {
	_, serverPortString, err := net.SplitHostPort(conn.LocalAddr().String())
	if err != nil {
		client.server.logger.Error("internal", "bad server address", err.Error())
		return
	}
	serverPort, _ := strconv.Atoi(serverPortString)
	clientHost, clientPortString, err := net.SplitHostPort(conn.RemoteAddr().String())
	if err != nil {
		client.server.logger.Error("internal", "bad client address", err.Error())
		return
	}
	clientPort, _ := strconv.Atoi(clientPortString)

	client.Notice(client.t("*** Looking up your username"))
	resp, err := ident.Query(clientHost, serverPort, clientPort, IdentTimeoutSeconds)
	if err == nil {
		err := client.SetNames(resp.Identifier, "", true)
		if err == nil {
			client.Notice(client.t("*** Found your username"))
			// we don't need to updateNickMask here since nickMask is not used for anything yet
		} else {
			client.Notice(client.t("*** Got a malformed username, ignoring"))
		}
	} else {
		client.Notice(client.t("*** Could not find your username"))
	}
}

func (client *Client) isAuthorized(config *Config) bool {
	saslSent := client.account != ""
	// PASS requirement
	if (config.Server.passwordBytes != nil) && !client.sentPassCommand && !(config.Accounts.SkipServerPassword && saslSent) {
		return false
	}
	// Tor connections may be required to authenticate with SASL
	if client.isTor && config.Server.TorListeners.RequireSasl && !saslSent {
		return false
	}
	// finally, enforce require-sasl
	return !config.Accounts.RequireSasl.Enabled || saslSent || utils.IPInNets(client.IP(), config.Accounts.RequireSasl.exemptedNets)
}

func (session *Session) resetFakelag() {
	var flc FakelagConfig = session.client.server.Config().Fakelag
	flc.Enabled = flc.Enabled && !session.client.HasRoleCapabs("nofakelag")
	session.fakelag.Initialize(flc)
}

// IP returns the IP address of this client.
func (client *Client) IP() net.IP {
	client.stateMutex.RLock()
	defer client.stateMutex.RUnlock()

	if client.proxiedIP != nil {
		return client.proxiedIP
	}
	return client.realIP
}

// IPString returns the IP address of this client as a string.
func (client *Client) IPString() string {
	ip := client.IP().String()
	if 0 < len(ip) && ip[0] == ':' {
		ip = "0" + ip
	}
	return ip
}

//
// command goroutine
//

func (client *Client) run(session *Session) {

	defer func() {
		if r := recover(); r != nil {
			client.server.logger.Error("internal",
				fmt.Sprintf("Client caused panic: %v\n%s", r, debug.Stack()))
			if client.server.RecoverFromErrors() {
				client.server.logger.Error("internal", "Disconnecting client and attempting to recover")
			} else {
				panic(r)
			}
		}
		// ensure client connection gets closed
		client.destroy(session)
	}()

	session.idletimer.Initialize(session)
	session.resetFakelag()

	isReattach := client.Registered()
	if isReattach {
		if session.resumeDetails != nil {
			session.playResume()
			session.resumeDetails = nil
			client.brbTimer.Disable()
		} else {
			client.playReattachMessages(session)
		}
	} else {
		// don't reset the nick timer during a reattach
		client.nickTimer.Initialize(client)
	}

	firstLine := true

	for {
		maxlenRest := session.MaxlenRest()

		line, err := session.socket.Read()
		if err != nil {
			quitMessage := "connection closed"
			if err == errReadQ {
				quitMessage = "readQ exceeded"
			}
			client.Quit(quitMessage, session)
			// since the client did not actually send us a QUIT,
			// give them a chance to resume or reattach if applicable:
			client.brbTimer.Enable()
			break
		}

		if client.server.logger.IsLoggingRawIO() {
			client.server.logger.Debug("userinput", client.nick, "<- ", line)
		}

		// special-cased handling of PROXY protocol, see `handleProxyCommand` for details:
		if !isReattach && firstLine {
			firstLine = false
			if strings.HasPrefix(line, "PROXY") {
				err = handleProxyCommand(client.server, client, session, line)
				if err != nil {
					break
				} else {
					continue
				}
			}
		}

		msg, err := ircmsg.ParseLineStrict(line, true, maxlenRest)
		if err == ircmsg.ErrorLineIsEmpty {
			continue
		} else if err == ircmsg.ErrorLineTooLong {
			session.Send(nil, client.server.name, ERR_INPUTTOOLONG, client.Nick(), client.t("Input line too long"))
			continue
		} else if err != nil {
			client.Quit(client.t("Received malformed line"), session)
			break
		}

		cmd, exists := Commands[msg.Command]
		if !exists {
			if len(msg.Command) > 0 {
				session.Send(nil, client.server.name, ERR_UNKNOWNCOMMAND, client.Nick(), msg.Command, client.t("Unknown command"))
			} else {
				session.Send(nil, client.server.name, ERR_UNKNOWNCOMMAND, client.Nick(), "lastcmd", client.t("No command given"))
			}
			continue
		}

		isExiting := cmd.Run(client.server, client, session, msg)
		if isExiting {
			break
		} else if session.client != client {
			// bouncer reattach
			go session.client.run(session)
			break
		}
	}
}

func (client *Client) playReattachMessages(session *Session) {
	client.server.playRegistrationBurst(session)
	for _, channel := range session.client.Channels() {
		channel.playJoinForSession(session)
	}
}

//
// idle, quit, timers and timeouts
//

// Active updates when the client was last 'active' (i.e. the user should be sitting in front of their client).
func (client *Client) Active(session *Session) {
	now := time.Now().UTC()
	client.stateMutex.Lock()
	defer client.stateMutex.Unlock()
	session.atime = now
	client.atime = now
}

// Ping sends the client a PING message.
func (session *Session) Ping() {
	session.Send(nil, "", "PING", session.client.Nick())
}

// tryResume tries to resume if the client asked us to.
func (session *Session) tryResume() (success bool) {
	var oldResumeID string

	defer func() {
		if success {
			// "On a successful request, the server [...] terminates the old client's connection"
			oldSession := session.client.GetSessionByResumeID(oldResumeID)
			if oldSession != nil {
				session.client.destroy(oldSession)
			}
		} else {
			session.resumeDetails = nil
		}
	}()

	client := session.client
	server := client.server
	config := server.Config()

	oldClient, oldResumeID := server.resumeManager.VerifyToken(client, session.resumeDetails.PresentedToken)
	if oldClient == nil {
		session.Send(nil, server.name, "FAIL", "RESUME", "INVALID_TOKEN", client.t("Cannot resume connection, token is not valid"))
		return
	}

	resumeAllowed := config.Server.AllowPlaintextResume || (oldClient.HasMode(modes.TLS) && client.HasMode(modes.TLS))
	if !resumeAllowed {
		session.Send(nil, server.name, "FAIL", "RESUME", "INSECURE_SESSION", client.t("Cannot resume connection, old and new clients must have TLS"))
		return
	}

	if oldClient.isTor != client.isTor {
		session.Send(nil, server.name, "FAIL", "RESUME", "INSECURE_SESSION", client.t("Cannot resume connection from Tor to non-Tor or vice versa"))
		return
	}

	err := server.clients.Resume(oldClient, session)
	if err != nil {
		session.Send(nil, server.name, "FAIL", "RESUME", "CANNOT_RESUME", client.t("Cannot resume connection"))
		return
	}

	success = true
	client.server.logger.Debug("quit", fmt.Sprintf("%s is being resumed", oldClient.Nick()))

	return
}

// playResume is called from the session's fresh goroutine after a resume;
// it sends notifications to friends, then plays the registration burst and replays
// stored history to the session
func (session *Session) playResume() {
	client := session.client
	server := client.server

	friends := make(ClientSet)
	oldestLostMessage := time.Now().UTC()

	// work out how much time, if any, is not covered by history buffers
	for _, channel := range client.Channels() {
		for _, member := range channel.Members() {
			friends.Add(member)
			lastDiscarded := channel.history.LastDiscarded()
			if lastDiscarded.Before(oldestLostMessage) {
				oldestLostMessage = lastDiscarded
			}
		}
	}
	privmsgMatcher := func(item history.Item) bool {
		return item.Type == history.Privmsg || item.Type == history.Notice || item.Type == history.Tagmsg
	}
	privmsgHistory := client.history.Match(privmsgMatcher, false, 0)
	lastDiscarded := client.history.LastDiscarded()
	if lastDiscarded.Before(oldestLostMessage) {
		oldestLostMessage = lastDiscarded
	}
	for _, item := range privmsgHistory {
		sender := server.clients.Get(stripMaskFromNick(item.Nick))
		if sender != nil {
			friends.Add(sender)
		}
	}

	timestamp := session.resumeDetails.Timestamp
	gap := lastDiscarded.Sub(timestamp)
	session.resumeDetails.HistoryIncomplete = gap > 0
	gapSeconds := int(gap.Seconds()) + 1 // round up to avoid confusion

	details := client.Details()
	oldNickmask := details.nickMask
	client.SetRawHostname(session.rawHostname)
	hostname := client.Hostname() // may be a vhost
	timestampString := session.resumeDetails.Timestamp.Format(IRCv3TimestampFormat)

	// send quit/resume messages to friends
	for friend := range friends {
		if friend == client {
			continue
		}
		for _, fSession := range friend.Sessions() {
			if fSession.capabilities.Has(caps.Resume) {
				if timestamp.IsZero() {
					fSession.Send(nil, oldNickmask, "RESUMED", hostname)
				} else {
					fSession.Send(nil, oldNickmask, "RESUMED", hostname, timestampString)
				}
			} else {
				if session.resumeDetails.HistoryIncomplete {
					fSession.Send(nil, oldNickmask, "QUIT", fmt.Sprintf(friend.t("Client reconnected (up to %d seconds of history lost)"), gapSeconds))
				} else {
					fSession.Send(nil, oldNickmask, "QUIT", fmt.Sprintf(friend.t("Client reconnected")))
				}
			}
		}
	}

	if session.resumeDetails.HistoryIncomplete {
		session.Send(nil, client.server.name, "RESUME", "WARN", "HISTORY_LOST", fmt.Sprintf(client.t("Resume may have lost up to %d seconds of history"), gapSeconds))
	}

	session.Send(nil, client.server.name, "RESUME", details.nick)

	server.playRegistrationBurst(session)

	for _, channel := range client.Channels() {
		channel.Resume(session, timestamp)
	}

	// replay direct PRIVSMG history
	if !timestamp.IsZero() {
		now := time.Now().UTC()
		items, complete := client.history.Between(timestamp, now, false, 0)
		rb := NewResponseBuffer(client.Sessions()[0])
		client.replayPrivmsgHistory(rb, items, complete)
		rb.Send(true)
	}

	session.resumeDetails = nil
}

func (client *Client) replayPrivmsgHistory(rb *ResponseBuffer, items []history.Item, complete bool) {
	var batchID string
	details := client.Details()
	nick := details.nick
	if 0 < len(items) {
		batchID = rb.StartNestedHistoryBatch(nick)
	}

	allowTags := rb.session.capabilities.Has(caps.MessageTags)
	for _, item := range items {
		var command string
		switch item.Type {
		case history.Privmsg:
			command = "PRIVMSG"
		case history.Notice:
			command = "NOTICE"
		case history.Tagmsg:
			if allowTags {
				command = "TAGMSG"
			} else {
				continue
			}
		default:
			continue
		}
		var tags map[string]string
		if allowTags {
			tags = item.Tags
		}
		if item.Params[0] == "" {
			// this message was sent *to* the client from another nick
			rb.AddSplitMessageFromClient(item.Nick, item.AccountName, tags, command, nick, item.Message)
		} else {
			// this message was sent *from* the client to another nick; the target is item.Params[0]
			// substitute the client's current nickmask in case they changed nick
			rb.AddSplitMessageFromClient(details.nickMask, item.AccountName, tags, command, item.Params[0], item.Message)
		}
	}

	rb.EndNestedBatch(batchID)
	if !complete {
		rb.Add(nil, "HistServ", "NOTICE", nick, client.t("Some additional message history may have been lost"))
	}
}

// IdleTime returns how long this client's been idle.
func (client *Client) IdleTime() time.Duration {
	client.stateMutex.RLock()
	defer client.stateMutex.RUnlock()
	return time.Since(client.atime)
}

// SignonTime returns this client's signon time as a unix timestamp.
func (client *Client) SignonTime() int64 {
	return client.ctime.Unix()
}

// IdleSeconds returns the number of seconds this client's been idle.
func (client *Client) IdleSeconds() uint64 {
	return uint64(client.IdleTime().Seconds())
}

// HasNick returns true if the client's nickname is set (used in registration).
func (client *Client) HasNick() bool {
	client.stateMutex.RLock()
	defer client.stateMutex.RUnlock()
	return client.nick != "" && client.nick != "*"
}

// HasUsername returns true if the client's username is set (used in registration).
func (client *Client) HasUsername() bool {
	client.stateMutex.RLock()
	defer client.stateMutex.RUnlock()
	return client.username != "" && client.username != "*"
}

// SetNames sets the client's ident and realname.
func (client *Client) SetNames(username, realname string, fromIdent bool) error {
	limit := client.server.Config().Limits.IdentLen
	if !fromIdent {
		limit -= 1 // leave room for the prepended ~
	}
	if limit < len(username) {
		username = username[:limit]
	}

	if !isIdent(username) {
		return errInvalidUsername
	}

	if !fromIdent {
		username = "~" + username
	}

	client.stateMutex.Lock()
	defer client.stateMutex.Unlock()

	if client.username == "" {
		client.username = username
	}

	if client.realname == "" {
		client.realname = realname
	}

	return nil
}

// HasRoleCapabs returns true if client has the given (role) capabilities.
func (client *Client) HasRoleCapabs(capabs ...string) bool {
	oper := client.Oper()
	if oper == nil {
		return false
	}

	for _, capab := range capabs {
		if !oper.Class.Capabilities[capab] {
			return false
		}
	}

	return true
}

// ModeString returns the mode string for this client.
func (client *Client) ModeString() (str string) {
	return "+" + client.flags.String()
}

// Friends refers to clients that share a channel with this client.
func (client *Client) Friends(capabs ...caps.Capability) (result map[*Session]bool) {
	result = make(map[*Session]bool)

	// look at the client's own sessions
	for _, session := range client.Sessions() {
		if session.capabilities.HasAll(capabs...) {
			result[session] = true
		}
	}

	for _, channel := range client.Channels() {
		for _, member := range channel.Members() {
			for _, session := range member.Sessions() {
				if session.capabilities.HasAll(capabs...) {
					result[session] = true
				}
			}
		}
	}

	return
}

func (client *Client) SetOper(oper *Oper) {
	client.stateMutex.Lock()
	defer client.stateMutex.Unlock()
	client.oper = oper
	// operators typically get a vhost, update the nickmask
	client.updateNickMaskNoMutex()
}

// XXX: CHGHOST requires prefix nickmask to have original hostname,
// this is annoying to do correctly
func (client *Client) sendChghost(oldNickMask string, vhost string) {
	username := client.Username()
	for fClient := range client.Friends(caps.ChgHost) {
		fClient.sendFromClientInternal(false, time.Time{}, "", oldNickMask, client.AccountName(), nil, "CHGHOST", username, vhost)
	}
}

// choose the correct vhost to display
func (client *Client) getVHostNoMutex() string {
	// hostserv vhost OR operclass vhost OR nothing (i.e., normal rdns hostmask)
	if client.vhost != "" {
		return client.vhost
	} else if client.oper != nil {
		return client.oper.Vhost
	} else {
		return ""
	}
}

// SetVHost updates the client's hostserv-based vhost
func (client *Client) SetVHost(vhost string) (updated bool) {
	client.stateMutex.Lock()
	defer client.stateMutex.Unlock()
	updated = (client.vhost != vhost)
	client.vhost = vhost
	if updated {
		client.updateNickMaskNoMutex()
	}
	return
}

// updateNick updates `nick` and `nickCasefolded`.
func (client *Client) updateNick(nick, nickCasefolded, skeleton string) {
	client.stateMutex.Lock()
	defer client.stateMutex.Unlock()
	client.nick = nick
	client.nickCasefolded = nickCasefolded
	client.skeleton = skeleton
	client.updateNickMaskNoMutex()
}

// updateNickMaskNoMutex updates the casefolded nickname and nickmask, not acquiring any mutexes.
func (client *Client) updateNickMaskNoMutex() {
	client.hostname = client.getVHostNoMutex()
	if client.hostname == "" {
		client.hostname = client.cloakedHostname
		if client.hostname == "" {
			client.hostname = client.rawHostname
		}
	}

	cfhostname, err := Casefold(client.hostname)
	if err != nil {
		client.server.logger.Error("internal", "hostname couldn't be casefolded", client.hostname, err.Error())
		cfhostname = client.hostname // YOLO
	}

	client.nickMaskString = fmt.Sprintf("%s!%s@%s", client.nick, client.username, client.hostname)
	client.nickMaskCasefolded = fmt.Sprintf("%s!%s@%s", client.nickCasefolded, strings.ToLower(client.username), cfhostname)
}

// AllNickmasks returns all the possible nickmasks for the client.
func (client *Client) AllNickmasks() (masks []string) {
	client.stateMutex.RLock()
	nick := client.nickCasefolded
	username := client.username
	rawHostname := client.rawHostname
	cloakedHostname := client.cloakedHostname
	vhost := client.getVHostNoMutex()
	client.stateMutex.RUnlock()
	username = strings.ToLower(username)

	if len(vhost) > 0 {
		cfvhost, err := Casefold(vhost)
		if err == nil {
			masks = append(masks, fmt.Sprintf("%s!%s@%s", nick, username, cfvhost))
		}
	}

	var rawhostmask string
	cfrawhost, err := Casefold(rawHostname)
	if err == nil {
		rawhostmask = fmt.Sprintf("%s!%s@%s", nick, username, cfrawhost)
		masks = append(masks, rawhostmask)
	}

	if cloakedHostname != "" {
		masks = append(masks, fmt.Sprintf("%s!%s@%s", nick, username, cloakedHostname))
	}

	ipmask := fmt.Sprintf("%s!%s@%s", nick, username, client.IPString())
	if ipmask != rawhostmask {
		masks = append(masks, ipmask)
	}

	return
}

// LoggedIntoAccount returns true if this client is logged into an account.
func (client *Client) LoggedIntoAccount() bool {
	return client.Account() != ""
}

// RplISupport outputs our ISUPPORT lines to the client. This is used on connection and in VERSION responses.
func (client *Client) RplISupport(rb *ResponseBuffer) {
	translatedISupport := client.t("are supported by this server")
	nick := client.Nick()
	config := client.server.Config()
	for _, cachedTokenLine := range config.Server.isupport.CachedReply {
		length := len(cachedTokenLine) + 2
		tokenline := make([]string, length)
		tokenline[0] = nick
		copy(tokenline[1:], cachedTokenLine)
		tokenline[length-1] = translatedISupport
		rb.Add(nil, client.server.name, RPL_ISUPPORT, tokenline...)
	}
}

// Quit sets the given quit message for the client.
// (You must ensure separately that destroy() is called, e.g., by returning `true` from
// the command handler or calling it yourself.)
func (client *Client) Quit(message string, session *Session) {
	setFinalData := func(sess *Session) {
		message := sess.quitMessage
		var finalData []byte
		// #364: don't send QUIT lines to unregistered clients
		if client.registered {
			quitMsg := ircmsg.MakeMessage(nil, client.nickMaskString, "QUIT", message)
			finalData, _ = quitMsg.LineBytesStrict(false, 512)
		}

		errorMsg := ircmsg.MakeMessage(nil, "", "ERROR", message)
		errorMsgBytes, _ := errorMsg.LineBytesStrict(false, 512)
		finalData = append(finalData, errorMsgBytes...)

		sess.socket.SetFinalData(finalData)
	}

	client.stateMutex.Lock()
	defer client.stateMutex.Unlock()

	var sessions []*Session
	if session != nil {
		sessions = []*Session{session}
	} else {
		sessions = client.sessions
	}

	for _, session := range sessions {
		if session.SetQuitMessage(message) {
			setFinalData(session)
		}
	}
}

// destroy gets rid of a client, removes them from server lists etc.
// if `session` is nil, destroys the client unconditionally, removing all sessions;
// otherwise, destroys one specific session, only destroying the client if it
// has no more sessions.
func (client *Client) destroy(session *Session) {
	var sessionsToDestroy []*Session

	// allow destroy() to execute at most once
	client.stateMutex.Lock()
	details := client.detailsNoMutex()
	brbState := client.brbTimer.state
	wasReattach := session != nil && session.client != client
	sessionRemoved := false
	var remainingSessions int
	if session == nil {
		sessionsToDestroy = client.sessions
		client.sessions = nil
		remainingSessions = 0
	} else {
		sessionRemoved, remainingSessions = client.removeSession(session)
		if sessionRemoved {
			sessionsToDestroy = []*Session{session}
		}
	}
	client.stateMutex.Unlock()

	// destroy all applicable sessions:
	var quitMessage string
	for _, session := range sessionsToDestroy {
		if session.client != client {
			// session has been attached to a new client; do not destroy it
			continue
		}
		session.idletimer.Stop()
		// send quit/error message to client if they haven't been sent already
		client.Quit("", session)
		quitMessage = session.quitMessage
		session.socket.Close()

		// remove from connection limits
		var source string
		if client.isTor {
			client.server.torLimiter.RemoveClient()
			source = "tor"
		} else {
			ip := session.realIP
			if session.proxiedIP != nil {
				ip = session.proxiedIP
			}
			client.server.connectionLimiter.RemoveClient(ip)
			source = ip.String()
		}
		client.server.logger.Info("localconnect-ip", fmt.Sprintf("disconnecting session of %s from %s", details.nick, source))
	}

	// do not destroy the client if it has either remaining sessions, or is BRB'ed
	if remainingSessions != 0 || brbState == BrbEnabled || brbState == BrbSticky {
		return
	}

	// see #235: deduplicating the list of PART recipients uses (comparatively speaking)
	// a lot of RAM, so limit concurrency to avoid thrashing
	client.server.semaphores.ClientDestroy.Acquire()
	defer client.server.semaphores.ClientDestroy.Release()

	if !wasReattach {
		client.server.logger.Debug("quit", fmt.Sprintf("%s is no longer on the server", details.nick))
	}

	registered := client.Registered()
	if registered {
		client.server.whoWas.Append(client.WhoWas())
	}

	client.server.resumeManager.Delete(client)

	// alert monitors
	if registered {
		client.server.monitorManager.AlertAbout(client, false)
	}
	// clean up monitor state
	client.server.monitorManager.RemoveAll(client)

	splitQuitMessage := utils.MakeSplitMessage(quitMessage, true)
	// clean up channels
	// (note that if this is a reattach, client has no channels and therefore no friends)
	friends := make(ClientSet)
	for _, channel := range client.Channels() {
		channel.Quit(client)
		channel.history.Add(history.Item{
			Type:        history.Quit,
			Nick:        details.nickMask,
			AccountName: details.accountName,
			Message:     splitQuitMessage,
		})
		for _, member := range channel.Members() {
			friends.Add(member)
		}
	}
	friends.Remove(client)

	// clean up server
	client.server.clients.Remove(client)

	// clean up self
	client.nickTimer.Stop()
	client.brbTimer.Disable()

	client.server.accounts.Logout(client)

	// send quit messages to friends
	if registered {
		client.server.stats.ChangeTotal(-1)
	}
	if client.HasMode(modes.Invisible) {
		client.server.stats.ChangeInvisible(-1)
	}
	if client.HasMode(modes.Operator) || client.HasMode(modes.LocalOperator) {
		client.server.stats.ChangeOperators(-1)
	}

	for friend := range friends {
		if quitMessage == "" {
			quitMessage = "Exited"
		}
		friend.sendFromClientInternal(false, splitQuitMessage.Time, splitQuitMessage.Msgid, details.nickMask, details.accountName, nil, "QUIT", quitMessage)
	}

	if !client.exitedSnomaskSent && registered {
		client.server.snomasks.Send(sno.LocalQuits, fmt.Sprintf(ircfmt.Unescape("%s$r exited the network"), details.nick))
	}
}

// SendSplitMsgFromClient sends an IRC PRIVMSG/NOTICE coming from a specific client.
// Adds account-tag to the line as well.
func (session *Session) sendSplitMsgFromClientInternal(blocking bool, nickmask, accountName string, tags map[string]string, command, target string, message utils.SplitMessage) {
	if session.capabilities.Has(caps.MaxLine) || message.Wrapped == nil {
		session.sendFromClientInternal(blocking, message.Time, message.Msgid, nickmask, accountName, tags, command, target, message.Message)
	} else {
		for _, messagePair := range message.Wrapped {
			session.sendFromClientInternal(blocking, message.Time, messagePair.Msgid, nickmask, accountName, tags, command, target, messagePair.Message)
		}
	}
}

// Sends a line with `nickmask` as the prefix, adding `time` and `account` tags if supported
func (client *Client) sendFromClientInternal(blocking bool, serverTime time.Time, msgid string, nickmask, accountName string, tags map[string]string, command string, params ...string) (err error) {
	for _, session := range client.Sessions() {
		err_ := session.sendFromClientInternal(blocking, serverTime, msgid, nickmask, accountName, tags, command, params...)
		if err_ != nil {
			err = err_
		}
	}
	return
}

func (session *Session) sendFromClientInternal(blocking bool, serverTime time.Time, msgid string, nickmask, accountName string, tags map[string]string, command string, params ...string) (err error) {
	msg := ircmsg.MakeMessage(tags, nickmask, command, params...)
	// attach account-tag
	if session.capabilities.Has(caps.AccountTag) && accountName != "*" {
		msg.SetTag("account", accountName)
	}
	// attach message-id
	if msgid != "" && session.capabilities.Has(caps.MessageTags) {
		msg.SetTag("msgid", msgid)
	}
	// attach server-time
	if session.capabilities.Has(caps.ServerTime) {
		if serverTime.IsZero() {
			serverTime = time.Now().UTC()
		}
		msg.SetTag("time", serverTime.Format(IRCv3TimestampFormat))
	}

	return session.SendRawMessage(msg, blocking)
}

var (
	// these are all the output commands that MUST have their last param be a trailing.
	// this is needed because dumb clients like to treat trailing params separately from the
	// other params in messages.
	commandsThatMustUseTrailing = map[string]bool{
		"PRIVMSG": true,
		"NOTICE":  true,

		RPL_WHOISCHANNELS: true,
		RPL_USERHOST:      true,
	}
)

// SendRawMessage sends a raw message to the client.
func (session *Session) SendRawMessage(message ircmsg.IrcMessage, blocking bool) error {
	// use dumb hack to force the last param to be a trailing param if required
	var usedTrailingHack bool
	config := session.client.server.Config()
	if config.Server.Compatibility.forceTrailing && commandsThatMustUseTrailing[message.Command] && len(message.Params) > 0 {
		lastParam := message.Params[len(message.Params)-1]
		// to force trailing, we ensure the final param contains a space
		if strings.IndexByte(lastParam, ' ') == -1 {
			message.Params[len(message.Params)-1] = lastParam + " "
			usedTrailingHack = true
		}
	}

	// assemble message
	maxlenRest := session.MaxlenRest()
	line, err := message.LineBytesStrict(false, maxlenRest)
	if err != nil {
		logline := fmt.Sprintf("Error assembling message for sending: %v\n%s", err, debug.Stack())
		session.client.server.logger.Error("internal", logline)

		message = ircmsg.MakeMessage(nil, session.client.server.name, ERR_UNKNOWNERROR, "*", "Error assembling message for sending")
		line, _ := message.LineBytesStrict(false, 0)

		if blocking {
			session.socket.BlockingWrite(line)
		} else {
			session.socket.Write(line)
		}
		return err
	}

	// if we used the trailing hack, we need to strip the final space we appended earlier on
	if usedTrailingHack {
		copy(line[len(line)-3:], "\r\n")
		line = line[:len(line)-1]
	}

	if session.client.server.logger.IsLoggingRawIO() {
		logline := string(line[:len(line)-2]) // strip "\r\n"
		session.client.server.logger.Debug("useroutput", session.client.Nick(), " ->", logline)
	}

	if blocking {
		return session.socket.BlockingWrite(line)
	} else {
		return session.socket.Write(line)
	}
}

// Send sends an IRC line to the client.
func (client *Client) Send(tags map[string]string, prefix string, command string, params ...string) (err error) {
	for _, session := range client.Sessions() {
		err_ := session.Send(tags, prefix, command, params...)
		if err_ != nil {
			err = err_
		}
	}
	return
}

func (session *Session) Send(tags map[string]string, prefix string, command string, params ...string) (err error) {
	msg := ircmsg.MakeMessage(tags, prefix, command, params...)
	if session.capabilities.Has(caps.ServerTime) && !msg.HasTag("time") {
		msg.SetTag("time", time.Now().UTC().Format(IRCv3TimestampFormat))
	}
	return session.SendRawMessage(msg, false)
}

// Notice sends the client a notice from the server.
func (client *Client) Notice(text string) {
	client.Send(nil, client.server.name, "NOTICE", client.Nick(), text)
}

func (client *Client) addChannel(channel *Channel) {
	client.stateMutex.Lock()
	client.channels[channel] = true
	client.stateMutex.Unlock()
}

func (client *Client) removeChannel(channel *Channel) {
	client.stateMutex.Lock()
	delete(client.channels, channel)
	client.stateMutex.Unlock()
}

// Records that the client has been invited to join an invite-only channel
func (client *Client) Invite(casefoldedChannel string) {
	client.stateMutex.Lock()
	defer client.stateMutex.Unlock()

	if client.invitedTo == nil {
		client.invitedTo = make(map[string]bool)
	}

	client.invitedTo[casefoldedChannel] = true
}

// Checks that the client was invited to join a given channel
func (client *Client) CheckInvited(casefoldedChannel string) (invited bool) {
	client.stateMutex.Lock()
	defer client.stateMutex.Unlock()

	invited = client.invitedTo[casefoldedChannel]
	// joining an invited channel "uses up" your invite, so you can't rejoin on kick
	delete(client.invitedTo, casefoldedChannel)
	return
}<|MERGE_RESOLUTION|>--- conflicted
+++ resolved
@@ -111,12 +111,9 @@
 	capState     caps.State
 	capVersion   caps.Version
 
-<<<<<<< HEAD
-	resumeID      string
-	resumeDetails *ResumeDetails
-=======
+	resumeID         string
+	resumeDetails    *ResumeDetails
 	zncPlaybackTimes *zncPlaybackTimes
->>>>>>> 678c8606
 }
 
 // sets the session quit message, if there isn't one already
