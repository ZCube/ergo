--- conflicted
+++ resolved
@@ -326,16 +326,10 @@
 	session.idletimer.Initialize(session)
 	session.resetFakelag()
 
-<<<<<<< HEAD
-	for _, defaultMode := range config.Accounts.defaultUserModes {
-		client.SetMode(defaultMode, true)
-	}
+	ApplyUserModeChanges(client, config.Accounts.defaultUserModes, false, nil)
 	if proxiedConn.Secure {
 		client.SetMode(modes.TLS, true)
 	}
-=======
-	ApplyUserModeChanges(client, config.Accounts.defaultUserModes, false, nil)
->>>>>>> 51c65f99
 
 	if proxiedConn.Config.TLSConfig != nil {
 		// error is not useful to us here anyways so we can ignore it
