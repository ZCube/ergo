--- conflicted
+++ resolved
@@ -2,11 +2,6 @@
 
 import (
 	"errors"
-<<<<<<< HEAD
-	"regexp"
-=======
-	"time"
->>>>>>> e9fb5979
 )
 
 var (
